--- conflicted
+++ resolved
@@ -17,23 +17,13 @@
   }
 
   static get isFileLogEnabled() {
-<<<<<<< HEAD
-    const value = config.get("Path.logToFiles.Enabled");
-    return value ? value.toLowerCase() === "true" : false;
-=======
     return config.get("Path.logging.toFiles").toLowerCase() === "true";
->>>>>>> c5ef8f8a
   }
 
   static get logDir() {
     return config.get("Path.logging.Dir");
   }
 
-<<<<<<< HEAD
-  static get isEjectEnabled() {
-    const value = config.get("Path.ejectDVDs.Enabled");
-    return value ? value.toLowerCase() === "true" : false;
-=======
   static get logTimeFormat() {
     const format = config.get("Path.logging.timeFormat").toLowerCase();
     return format === "24hr" ? "24hr" : "12hr";
@@ -45,7 +35,6 @@
 
   static get isEjectDrivesEnabled() {
     return config.get("Path.ejectDrives.Enabled").toLowerCase() === "true";
->>>>>>> c5ef8f8a
   }
 
   static get isRipAllEnabled() {
